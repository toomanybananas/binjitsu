<<<<<<< HEAD
from pwn.internal.shellcraft import *
from .. import *

# Codes
load(['sh',
      'fakesh',
      'setreuidsh',
      'dup',
      'dupsh',
      'listen',
      'connect',
      'connectback',
      'bindshell',
      'findpeer',
      'findpeersh',
      'findtag',
      'findtagsh',
      'acceptloop',
      'setperms',
      'mprotect_all',
      'stackhunter',
      'stackhunter',
#      'stackhunter_helper',
      'fork',
      'echo',
      'cat',
      'readfile'])
=======
import pwn.classic
from pwn.shellcodes import *
pwn.classic.log.warning('You are using the deprecated pwn.i386.linux package. Consider switching!')
>>>>>>> 40232f63
<|MERGE_RESOLUTION|>--- conflicted
+++ resolved
@@ -1,33 +1,3 @@
-<<<<<<< HEAD
-from pwn.internal.shellcraft import *
-from .. import *
-
-# Codes
-load(['sh',
-      'fakesh',
-      'setreuidsh',
-      'dup',
-      'dupsh',
-      'listen',
-      'connect',
-      'connectback',
-      'bindshell',
-      'findpeer',
-      'findpeersh',
-      'findtag',
-      'findtagsh',
-      'acceptloop',
-      'setperms',
-      'mprotect_all',
-      'stackhunter',
-      'stackhunter',
-#      'stackhunter_helper',
-      'fork',
-      'echo',
-      'cat',
-      'readfile'])
-=======
 import pwn.classic
 from pwn.shellcodes import *
-pwn.classic.log.warning('You are using the deprecated pwn.i386.linux package. Consider switching!')
->>>>>>> 40232f63
+pwn.classic.log.warning('You are using the deprecated pwn.i386.linux package. Consider switching!')