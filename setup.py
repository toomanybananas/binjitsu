#!/usr/bin/env python2
from setuptools import setup, find_packages
from distutils.util import convert_path
from distutils.command.install import INSTALL_SCHEMES
import os, sys, glob

# Get all template files
templates = []
for dirpath, dirnames, filenames in os.walk(convert_path('pwnlib/shellcraft/templates')):
    for f in filenames:
        templates.append(os.path.relpath(os.path.join(dirpath, f), 'pwnlib'))

# Get the version
ns = {}
with open(convert_path('pwnlib/version.py')) as fd:
    exec fd.read() in ns
version = ns['__version__']

# This makes pwntools-LICENSE.txt appear with the package folders
for scheme in INSTALL_SCHEMES.values():
    scheme['data'] = scheme['purelib']

setup(
    name                 = 'pwntools',
    packages             = find_packages(),
    version              = version,
    data_files           = [('', ['LICENSE-pwntools.txt'])],
    package_data         = {
        'pwnlib': [
            'data/crcsums.txt',
            'data/binutils/*',
            'data/includes/*.h',
            'data/includes/*/*.h',
        ] + templates,
    },
    scripts              = glob.glob("bin/*"),
    description          = "This is the CTF framework used by Gallopsled in every CTF.",
    author               = "Gallopsled et al.",
    author_email         = "#gallopsled @ freenode.net",
    url                  = 'https://github.com/Gallopsled/pwntools/',
    download_url         = "https://github.com/Gallopsled/pwntools/tarball/%s" % version,
    install_requires     = ['paramiko','argparse', 'mako', 'pyelftools',
<<<<<<< HEAD
                            'capstone', 'ropgadget', 'pyserial', 'requests'],
=======
                            'capstone', 'ropgadget', 'pyserial', 'psutil'],
>>>>>>> c55273c5
    license              = "Mostly MIT, some GPL/BSD, see LICENSE-pwntools.txt",
    classifiers          = [
        'Topic :: Security',
        'Environment :: Console',
        'Operating System :: OS Independent',
        'License :: OSI Approved :: MIT License',
        'Programming Language :: Python :: 2.7',
        'Intended Audience :: Developers'
    ]
)<|MERGE_RESOLUTION|>--- conflicted
+++ resolved
@@ -40,11 +40,7 @@
     url                  = 'https://github.com/Gallopsled/pwntools/',
     download_url         = "https://github.com/Gallopsled/pwntools/tarball/%s" % version,
     install_requires     = ['paramiko','argparse', 'mako', 'pyelftools',
-<<<<<<< HEAD
-                            'capstone', 'ropgadget', 'pyserial', 'requests'],
-=======
-                            'capstone', 'ropgadget', 'pyserial', 'psutil'],
->>>>>>> c55273c5
+                            'capstone', 'ropgadget', 'pyserial', 'request', 'psutil'],
     license              = "Mostly MIT, some GPL/BSD, see LICENSE-pwntools.txt",
     classifiers          = [
         'Topic :: Security',
