--- conflicted
+++ resolved
@@ -204,7 +204,6 @@
 import re
 import sys
 import tempfile
-<<<<<<< HEAD
 import random
 
 from operator   import itemgetter
@@ -212,7 +211,7 @@
 from ..         import abi
 from ..         import constants
 
-from ..context  import context
+from ..context  import context, LocalContext
 from ..elf      import ELF
 from ..log      import getLogger
 from ..util     import cyclic
@@ -222,18 +221,6 @@
 from .call      import Call, StackAdjustment, AppendedArgument, CurrentStackPointer, NextGadgetAddress
 from .gadgets   import Gadget, Mem
 from .gadgetfinder  import GadgetFinder, GadgetSolver
-=======
-
-from .. import abi
-from .. import constants
-
-from ..context import context, LocalContext
-from ..elf import ELF
-from ..log import getLogger
-from ..util import cyclic
-from ..util import lists
-from ..util import packing
->>>>>>> 966cc482
 from ..util.packing import *
 
 log = getLogger(__name__)
@@ -427,7 +414,6 @@
         self.align = max((e.elfclass for e in elfs)) / 8
         self.migrated = False
 
-<<<<<<< HEAD
         self.arch = elfs[0].arch
 
         #Find all gadgets
@@ -439,19 +425,15 @@
         self.initialized = False
         self.builded = False
 
-       
-    def __init_classify_and_solver(self):
-        """
-        Classify and solver gadgets as needed.
-        Because of `amoco` has a large initialization-time penalty.
-=======
     @staticmethod
     @LocalContext
     def from_blob(blob, *a, **kw):
         return ROP(ELF.from_bytes(blob, *a, **kw))
-
-    def setRegisters(self, registers):
->>>>>>> 966cc482
+       
+    def __init_classify_and_solver(self):
+        """
+        Classify and solver gadgets as needed.
+        Because of `amoco` has a large initialization-time penalty.
         """
         if not self.initialized:
             self.gadget_graph = self.build_graph(self.gadgets)
