<<<<<<< HEAD
import os, tempfile, re, shlex, subprocess
from . import log
from .util import misc, proc
from . import tubes, elf

=======
import os, tempfile, re, shlex, subprocess, logging
from .util import misc, proc
from . import tubes, elf

log = logging.getLogger(__name__)

>>>>>>> 69e84b79
def debug(args, exe=None, execute=None, ssh=None):
    """debug(args) -> tuple

    Launch a GDB server with the specified command line,
    and launches GDB to attach to it.

    Args:
        args: Same args as passed to pwnlib.tubes.process
        ssh: Remote ssh session to use to launch the process.
          Automatically sets up port forwarding so that gdb runs locally.

    Returns
        A tuple containing two `pwnlib.tube`s.
        - stdin/stdout of the launched process
        - stdin/stdout of GDB
    """
    args      = ['gdbserver', 'localhost:0'] + args

    if not ssh:
        execute = tubes.process.process
    if ssh:
        execute = ssh.run
        which     = ssh.which

    # Make sure gdbserver is installed
    if not which('gdbserver'):
        log.error("gdbserver is not installed")

    gdbserver = execute(args)

    # Process /bin/bash created; pid = 14366
    # Listening on port 34816
    process_created = gdbserver.recvline()
    listening_on    = gdbserver.recvline()

    port     = int(listening_on.split()[-1])

    listener = remote = None

    if ssh:
        remote   = ssh.connect_remote('127.0.0.1', port)
        listener = tubes.listen.listen(0)
        port     = listener.lport
    elif not exe:
        exe = misc.which(args[0])

    result = attach(('127.0.0.1', port), exe=exe)

    if ssh:
        remote <> listener.wait_for_connection()

    return result

def attach(target, execute = None, exe = None, arch = None):
    """attach(target, execute = None, exe = None, arch = None) -> None

    Start GDB in a new terminal and attach to `target`.
    :func:`pwnlib.util.proc.pidof` is used to find the PID of `target` except
    when `target` is a ``(host, port)``-pair.  In that case `target` is assumed
    to be a GDB server.

    If it is running locally and `exe` is not given we will try to find the path
    of the target binary from parsing the command line of the program running
    the GDB server (e.g. qemu or gdbserver).  Notice that if the PID is known
    (when `target` is not a GDB server) `exe` will be read from
    ``/proc/<pid>/exe``.

    If `gdb-multiarch` is installed we use that or 'gdb' otherwise.

    Args:
      target: The target to attach to.
      execute (str or file): GDB script to run after attaching.
      exe (str): The path of the target binary.
      arch (str): Architechture of the target binary.  If `exe` known GDB will
      detect the architechture automatically (if it is supported).

    Returns:
      :const:`None`
"""
    # if execute is a file object, then read it; we probably need to run some
    # more gdb script anyway
    if execute:
        if isinstance(execute, file):
            fd = execute
            execute = fd.read()
            fd.close()

    # gdb script to run before `execute`
    pre = ''
    if arch:
        pre += 'set architechture %s\n' % arch

    # let's see if we can find a pid to attach to
    pid = None
    if   isinstance(target, (int, long)):
        # target is a pid, easy peasy
        pid = target
    elif isinstance(target, str):
        # pidof picks the youngest process
        pids = proc.pidof(target)
        if not pids:
            log.error('no such process: %s' % target)
        pid = pids[0]
        log.info('attaching you youngest process "%s" (PID = %d)' %
                 (target, pid))
    elif isinstance(target, tubes.sock.sock):
        pids = proc.pidof(target)
        if not pids:
            log.error('could not find remote process (%s:%d) on this machine' %
                      target.sock.getpeername())
        pid = pids[0]
    elif isinstance(target, tubes.process.process):
        pid = proc.pidof(target)[0]
    elif isinstance(target, tuple) and len(target) == 2:
        host, port = target
        pre += 'target remote %s:%d\n' % (host, port)
        def findexe():
            # hm no PID then, but wait! we might not be totally out of luck yet: if
            # the gdbserver is running locally and we know the program who is
            # hosting it (e.g qemu, gdbserver) we can figure out the `exe` from the
            # command line

            # find inode of the listen socket
            inode = None

            # XXX: do a proper check to see if we're hosting the server
            if host not in ('localhost', '127.0.0.1', '0.0.0.0',
                            '::1', 'ip6-localhost', '::'):
                return

            for f in ['tcp', 'tcp6']:
                with open('/proc/net/%s' % f) as fd:
                    # skip the first line with the column names
                    fd.readline()
                    for line in fd:
                        line = line.split()
                        loc = line[1]
                        lport = int(loc.split(':')[1], 16)
                        st = int(line[3], 16)
                        if st != 10: # TCP_LISTEN, see include/net/tcp_states.h
                            continue
                        if lport == port:
                            inode = int(line[9])
                            break
                if inode:
                    break

            # if we didn't find the inode, there's nothing we can do about it
            if not inode:
                return

            # find the process who owns the socket
            spid = proc.pid_by_inode(inode)
            if not spid:
                return

            # let's have a look at the server exe
            sexe = proc.exe(spid)
            name = os.path.basename(sexe)
            # XXX: parse cmdline
            if name.startswith('qemu-') or name.startswith('gdbserver'):
                exe = proc.cmdline(spid)[-1]
                return os.path.join(proc.cwd(spid), exe)

        exe = exe or findexe()

    else:
        log.error("don't know how to attach to target: %r" % target)

    # if we have a pid but no exe, just look it up in /proc/
    if pid and not exe:
        exe = proc.exe(pid)

    if not pid and not exe:
        log.error('could not find target process')

    cmd = None
    for p in ('gdb-multiarch', 'gdb'):
        if misc.which(p):
            cmd = p
            break

    if not cmd:
        log.error('no gdb installed')

    if exe:
        if not os.path.isfile(exe):
            log.error('no such file: %s' % exe)
        cmd += ' "%s"' % exe

    if pid:
        cmd += ' %d' % pid

    execute = pre + (execute or '')

    if execute:
        tmp = tempfile.NamedTemporaryFile(prefix = 'pwn', suffix = '.gdb',
                                          delete = False)
        tmp.write(execute)
        tmp.close()
        cmd += ' -x "%s" ; rm "%s"' % (tmp.name, tmp.name)

    log.info('running in new terminal: %s' % cmd)
    misc.run_in_new_terminal(cmd)
    if pid:
        log.waitfor('Waiting for debugger')
        proc.wait_for_debugger(pid)
        log.done_success()

def ssh_gdb(ssh, process, execute = None, arch = None, **kwargs):
    if isinstance(process, (list, tuple)):
        exe = process[0]
        process = ["gdbserver", "127.0.0.1:0"] + process
    else:
        exe = process
        process = "gdbserver 127.0.0.1:0 " + process

    # Download the executable
    local_exe = os.path.basename(exe)
    ssh.download_file(exe, local_exe)

    # Run the process
    c = ssh.run(process, **kwargs)

    # Find the port for the gdb server
    c.recvuntil('port ')
    line = c.recvline().strip()
    gdbport = re.match('[0-9]+', line)
    if gdbport:
        gdbport = int(gdbport.group(0))

    l = tubes.listen.listen(0)
    forwardport = l.lport

    attach(('127.0.0.1', forwardport), execute, local_exe, arch)
    l.wait_for_connection() <> ssh.connect_remote('127.0.0.1', gdbport)
    return c

def find_module_addresses(binary, ssh=None, ulimit=False):
    """
    Cheat to find modules by using GDB.

    We can't use ``/proc/$pid/map`` since some servers forbid it.
    This breaks ``info proc`` in GDB, but ``info sharedlibrary`` still works.
    Additionally, ``info sharedlibrary`` works on FreeBSD, which may not have
    procfs enabled or accessible.

    The output looks like this:

    ::

        info proc mapping
        process 13961
        warning: unable to open /proc file '/proc/13961/maps'

        info sharedlibrary
        From        To          Syms Read   Shared Object Library
        0xf7fdc820  0xf7ff505f  Yes (*)     /lib/ld-linux.so.2
        0xf7fbb650  0xf7fc79f8  Yes         /lib32/libpthread.so.0
        0xf7e26f10  0xf7f5b51c  Yes (*)     /lib32/libc.so.6
        (*): Shared library is missing debugging information.

    Note that the raw addresses provided by ``info sharedlibrary`` are actually
    the address of the ``.text`` segment, not the image base address.

    This routine automates the entire process of:

    1. Downloading the binaries from the remote server
    2. Scraping GDB for the information
    3. Loading each library into an ELF
    4. Fixing up the base address vs. the ``.text`` segment address

    Args:
        binary(str): Path to the binary on the remote server
        ssh(pwnlib.tubes.tube): SSH connection through which to load the libraries.
            If left as ``None``, will use a ``pwnlib.tubes.process.process``.
        ulimit(bool): Set to ``True`` to run "ulimit -s unlimited" before GDB.

    Returns:
        A list of pwnlib.elf.ELF objects, with correct base addresses.

    Example:

    >>> with context.local(log_level=9999): # doctest: +SKIP
    ...     shell = ssh(host='bandit.labs.overthewire.org',user='bandit0',password='bandit0')
    ...     bash_libs = gdb.find_module_addresses('/bin/bash', shell)
    >>> os.path.basename(bash_libs[0].path) # doctest: +SKIP
    'libc.so.6'
    >>> hex(bash_libs[0].symbols['system']) # doctest: +SKIP
    '0x7ffff7634660'
    """
    #
    # Download all of the remote libraries
    #
    if ssh:
        runner     = ssh.run
        local_bin  = ssh.download_file(binary)
        local_elf  = elf.ELF(os.path.basename(binary))
        local_libs = ssh.libs(binary)

    else:
        runner     = tubes.process.process
        local_elf  = elf.ELF(binary)
        local_libs = local_elf.libs

    entry      = local_elf.header.e_entry

    #
    # Get the addresses from GDB
    #
    libs = {}
    cmd  = "gdb --args %s" % (binary)
    expr = re.compile(r'(0x\S+)[^/]+(.*)')

    if ulimit:
        cmd = 'sh -c "(ulimit -s unlimited; %s)"' % cmd

    cmd = shlex.split(cmd)

    with runner(cmd) as gdb:
        gdb.send("""
        set prompt
        set disable-randomization off
        break *%#x
        run
        """ % entry)
        gdb.clean(2)
        gdb.sendline('info sharedlibrary')
        lines = gdb.recvrepeat(2)

        for line in lines.splitlines():
            m = expr.match(line)
            if m:
                libs[m.group(2)] = int(m.group(1),16)
        gdb.sendline('kill')
        gdb.sendline('y')
        gdb.sendline('quit')

    #
    # Fix up all of the addresses against the .text address
    #
    rv = []

    for remote_path,text_address in sorted(libs.items()):
        # Match up the local copy to the remote path
        try:
            path     = next(p for p in local_libs.keys() if remote_path in p)
        except StopIteration:
            print "Skipping %r" % remote_path
            continue

        # Load it
        lib      = elf.ELF(path)

        # Find its text segment
        text     = lib.get_section_by_name('.text')

        # Fix the address
        lib.address = text_address - text.header.sh_addr
        rv.append(lib)

    return rv<|MERGE_RESOLUTION|>--- conflicted
+++ resolved
@@ -1,17 +1,9 @@
-<<<<<<< HEAD
-import os, tempfile, re, shlex, subprocess
-from . import log
-from .util import misc, proc
-from . import tubes, elf
-
-=======
 import os, tempfile, re, shlex, subprocess, logging
 from .util import misc, proc
 from . import tubes, elf
 
 log = logging.getLogger(__name__)
 
->>>>>>> 69e84b79
 def debug(args, exe=None, execute=None, ssh=None):
     """debug(args) -> tuple
 
