--- conflicted
+++ resolved
@@ -3,11 +3,7 @@
     'context'     , 'dynelf'      , 'elf'         , 'exception'   ,
     'gdb'         , 'log_levels'  , 'log'         , 'memleak'     ,
     'rop'         , 'shellcraft'  , 'term'        , 'tubes'       ,
-<<<<<<< HEAD
-    'ui'          , 'util'
-=======
     'ui'          , 'useragents'  , 'util'
->>>>>>> 90e2b69a
 ]
 
 
@@ -16,10 +12,6 @@
     context       , dynelf        , elf           , exception     , \
     gdb           , log_levels    , log           , memleak       , \
     rop           , shellcraft    , term          , tubes         , \
-<<<<<<< HEAD
-    ui            , util
-=======
     ui            , useragents    , util
->>>>>>> 90e2b69a
 
 from .version import __version__