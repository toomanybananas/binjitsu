# -*- coding: utf-8 -*-
import tempfile, subprocess, shutil, tempfile, errno, logging, platform
from os import path, environ
from glob import glob
from . import log
from .context import context

log = logging.getLogger(__name__)

__all__ = ['asm', 'cpp', 'disasm']

_basedir = path.split(__file__)[0]
_bindir  = path.join(_basedir, 'data', 'binutils')
_incdir  = path.join(_basedir, 'data', 'includes')

def _find(util, **kwargs):
    """
    Finds a binutils in the PATH somewhere.
    Expects that the utility is prefixed with the architecture name.

    Examples:

        .. doctest::

            >>> _find('as', arch='i386') #doctest: +ELLIPSIS
            '/usr/bin/x86_64-...-as'
            >>> _find('as', arch='arm') #doctest: +ELLIPSIS
            '/usr/bin/arm-...-as'
            >>> _find('as', arch='arm64') #doctest: +ELLIPSIS
            '/usr/bin/aarch64-...-as'
            >>> _find('as', arch='powerpc', bits=64) #doctest: +ELLIPSIS
            ...
            Traceback (most recent call last):
            ...
            Exception: Could not find 'as' installed for ContextType(arch = 'powerpc', bits = 64)
    """
    with context.local(**kwargs):
        arch = context.arch
        bits = context.bits

        # Fix up pwntools vs Debian triplet naming, and account
        # for 'thumb' being its own pwntools architecture.
        arches = {
            'thumb':  ['arm',    'aarch64'],
            'i386':   ['x86_64', 'i386'],
            'amd64':  ['x86_64', 'i386'],
        }.get(arch, [arch])

        # If one of the candidate architectures matches the native
        # architecture, use that as a last resort.
        if platform.machine() in arches:
            arches.insert(0,None)

        for arch in arches:
            # e.g. objdump
            if arch is None: pattern = util

            # e.g. aarch64-linux-gnu-objdump
            else:       pattern = '%s*-%s' % (arch,util)

            for dir in environ['PATH'].split(':'):
                res = glob(path.join(dir, pattern))
                if res:
                    return res[0]

        locals()['context'] = context
        log.error("""
Could not find %(util)r installed for %(context)s
Try installing binutils for this architecture.
For Debian/Ubuntu, some packages are avilable from the maintainers:
    $ apt-cache search binutils
However, pwntools makes packages available for all architectures:
    https://launchpad.net/~pwntools/+archive/ubuntu/binutils
""".strip() % locals())
        raise Exception('Could not find %(util)r installed for %(context)s' % locals())

def _assembler():
    gas = _find('as')

    E = {
        'big':    '-EB',
        'little': '-EL'
    }[context.endianness]

    assemblers = {
        'i386'   : [gas, '--32'],
        'amd64'  : [gas, '--64'],

        # Most architectures accept -EL or -EB
        'thumb'  : [gas, '-thumb', E],
        'arm'    : [gas, E],
        'aarch64': [gas, E],
        'mips'   : [gas, E],
<<<<<<< HEAD
        'powerpc': [gas, '-m%s' % context.endianness],
=======
        'mips64' : [gas, E],
        'sparc':   [gas, E],
        'sparc64': [gas, E],

        # Powerpc wants -mbig or -mlittle
        'powerpc':   [gas, '-m%s' % context.endianness],
        'powerpc64': [gas, '-m%s' % context.endianness],

        # ia64 only accepts -mbe or -mle
        'ia64':    [gas, '-m%ce' % context.endianness[0]]
>>>>>>> f66c6b79
    }

    return assemblers.get(context.arch, [gas])


def _objcopy():
    return [_find('objcopy')]

def _objdump():
    path = [_find('objdump')]

    if context.arch in ('i386', 'amd64'):
        path += ['-Mintel']

    return path

def _include_header():
    os   = context.os
    arch = context.arch

    if os == 'freebsd':
        include = 'freebsd.h'
    elif os == 'linux':
        include = 'linux/%s.h' % arch

    if not include or not path.exists(path.join(_incdir, include)):
<<<<<<< HEAD
        log.warn_once("Could not find include path for %s-%s" % (arch,os))
=======
        log.warn_once("Could not find system include headers for %s-%s" % (arch,os))
>>>>>>> f66c6b79
        return '\n'

    return '#include <%s>\n' % include


def _arch_header():
    prefix  = ['.section .shellcode,"ax"']
    headers = {
        'i386'  :  ['.intel_syntax noprefix'],
        'amd64' :  ['.intel_syntax noprefix'],
        'arm'   : ['.syntax unified',
                   '.arch armv7-a',
                   '.arm'],
        'thumb' : ['.syntax unified',
                   '.arch armv7-a',
                   '.thumb'],
        'mips'  : ['.set mips2',
                   '.set noreorder'],
    }

    return '\n'.join(prefix + headers.get(context.arch, [])) + '\n'

def _bfdname():
    arch = context.arch

    bfdnames = {
        'i386'    : 'elf32-i386',
        'amd64'   : 'elf64-x86-64',
        'arm'     : 'elf32-littlearm',
        'thumb'   : 'elf32-littlearm',
        'mips'    : 'elf32-%smips' % context.endianness,
        'alpha'   : 'elf64-alpha',
        'cris'    : 'elf32-cris',
        'ia64'    : 'elf64-ia64-%s' % context.endianness,
        'm68k'    : 'elf32-m68k',
        'powerpc' : 'elf32-powerpc',
        'vax'     : 'elf32-vax',
    }

    if arch in bfdnames:
        return bfdnames[arch]
    else:
        raise Exception("Cannot find bfd name for architecture %r" % arch)


def _bfdarch():
    arch = context.arch
    convert = {
    'i386': 'i386',
    'amd64': 'i386:x86-64',
    'thumb': 'arm',
    'ia64': 'ia64-elf64'
    }

    if arch in convert:
        return convert[arch]

    return arch

def _run(cmd, stdin = None):
    import subprocess
    log.debug(subprocess.list2cmdline(cmd))
    try:
        proc = subprocess.Popen(
            cmd,
            stdin  = subprocess.PIPE,
            stdout = subprocess.PIPE,
            stderr = subprocess.PIPE
        )
        stdout, stderr = proc.communicate(stdin)
        exitcode = proc.wait()
    except OSError as e:
        if e.errno == errno.ENOENT:
            log.error('Could not run %r the program' % cmd[0])
        else:
            raise

    if (exitcode, stderr) != (0, ''):
        msg = 'There was an error running %s:\n' % repr(cmd)
        if exitcode != 0:
            msg += 'It had the exitcode %d.\n' % exitcode
        if stderr != '':
            msg += 'It had this on stdout:\n%s\n' % stderr
        log.error(msg)

    return stdout

def cpp(shellcode, **kwargs):
    r"""cpp(shellcode, ...) -> str

    Runs CPP over the given shellcode.

    The output will always contain exactly one newline at the end.

    Arguments:
        shellcode(str): Shellcode to preprocess
        ...: Any arguments/properties that can be set on ``context``

    Examples:

        .. doctest::

            >>> cpp("mov al, SYS_setresuid", arch = "i386", os = "linux")
            'mov al, 164\n'
            >>> cpp("weee SYS_setresuid", arch = "arm", os = "linux")
            'weee (0x900000+164)\n'
            >>> cpp("SYS_setresuid", arch = "thumb", os = "linux")
            '(0+164)\n'
            >>> cpp("SYS_setresuid", os = "freebsd")
            '311\n'
    """

    with context.local(**kwargs):
        arch = context.arch
        os   = context.os
        code = _include_header() + shellcode
        cmd  = [
            'cpp',
            '-C',
            '-nostdinc',
            '-undef',
            '-P',
            '-I' + _incdir,
            '/dev/stdin'
        ]
        return _run(cmd, code).strip('\n').rstrip() + '\n'


def asm(shellcode, vma = 0, **kwargs):
    r"""asm(code, vma = 0, ...) -> str

    Runs :func:`cpp` over a given shellcode and then assembles it into bytes.

    To see which architectures or operating systems are supported,
    look in :mod:`pwnlib.contex`.

    To support all these architecture, we bundle the GNU assembler
    and objcopy with pwntools.

    Args:
      shellcode(str): Assembler code to assemble.
      vma(int):       Virtual memory address of the beginning of assembly
      ...: Any arguments/properties that can be set on ``context``

    Examples:

        .. doctest::

            >>> asm("mov eax, SYS_select", arch = 'i386', os = 'freebsd')
            '\xb8]\x00\x00\x00'
            >>> asm("mov eax, SYS_select", arch = 'amd64', os = 'linux')
            '\xb8\x17\x00\x00\x00'
            >>> asm("mov rax, SYS_select", arch = 'amd64', os = 'linux')
            'H\xc7\xc0\x17\x00\x00\x00'
            >>> asm("ldr r0, =SYS_select", arch = 'arm', os = 'linux', bits=32)
            '\x04\x00\x1f\xe5R\x00\x90\x00'
    """

    with context.local(**kwargs):
        assembler = _assembler()
        objcopy   = _objcopy() + ['-j.shellcode', '-Obinary']
        code      = '.org %#x\n' % vma
        code      += _arch_header()
        code      += cpp(shellcode)

        log.debug('Assembling\n%s' % code)

        tmpdir    = tempfile.mkdtemp(prefix = 'pwn-asm-')
        step1     = path.join(tmpdir, 'step1')
        step2     = path.join(tmpdir, 'step2')
        step3     = path.join(tmpdir, 'step3')

        try:
            with open(step1, 'w') as fd:
                fd.write(code)

            _run(assembler + ['-o', step2, step1])

            # Sanity check for seeing if the output has relocations
            relocs = subprocess.check_output(
                [_find('readelf'), '-r', step2]
            ).strip()
            if len(relocs.split('\n')) > 1:
                raise Exception(
                    'There were relocations in the shellcode:\n\n%s' % relocs
                )

            _run(objcopy + [step2, step3])

            with open(step3) as fd:
                return fd.read()

        except:
            log.error("An error occurred while assembling:\n%s" % code)
            raise
        else:
            pass #shutil.rmtree(tmpdir)


def disasm(data, vma = 0, **kwargs):
    """disasm(data, ...) -> str

    Disassembles a bytestring into human readable assembler.

    To see which architectures are supported,
    look in :mod:`pwnlib.contex`.

    To support all these architecture, we bundle the GNU objcopy
    and objdump with pwntools.

    Args:
      data(str): Bytestring to disassemble.
      vma(int): Passed through to the --adjust-vma argument of objdump
      ...: Any arguments/properties that can be set on ``context``

    Examples:

        .. doctest::

          >>> print disasm('b85d000000'.decode('hex'), arch = 'i386')
             0:   b8 5d 00 00 00          mov    eax,0x5d
          >>> print disasm('b817000000'.decode('hex'), arch = 'amd64')
             0:   b8 17 00 00 00          mov    eax,0x17
          >>> print disasm('48c7c017000000'.decode('hex'), arch = 'amd64')
             0:   48 c7 c0 17 00 00 00    mov    rax,0x17
          >>> print disasm('04001fe552009000'.decode('hex'), arch = 'arm')
             0:   e51f0004        ldr     r0, [pc, #-4]   ; 0x4
             4:   00900052        addseq  r0, r0, r2, asr r0
          >>> print disasm('4ff00500'.decode('hex'), arch = 'thumb', bits=32)
             0:   f04f 0005       mov.w   r0, #5
    """

    with context.local(**kwargs):
        arch   = context.arch
        os     = context.os

        tmpdir = tempfile.mkdtemp(prefix = 'pwn-disasm-')
        step1  = path.join(tmpdir, 'step1')
        step2  = path.join(tmpdir, 'step2')

        bfdarch = _bfdarch()
        bfdname = _bfdname()
        objdump = _objdump() + ['-d', '--adjust-vma', str(vma)]
        objcopy = _objcopy() + [
            '-I', 'binary',
            '-O', bfdname,
            '-B', bfdarch,
            '--set-section-flags', '.data=code',
            '--rename-section', '.data=.text',
        ]

        if arch == 'thumb':
            objcopy += ['--prefix-symbol=$t.']
        else:
            objcopy += ['-w', '-N', '*']

        try:
            with open(step1, 'w') as fd:
                fd.write(data)

            res = _run(objcopy + [step1, step2])

            output0 = subprocess.check_output(objdump + [step2])
            output1 = output0.split('<.text>:\n')
            if len(output1) != 2:
                raise IOError('Something went wrong with objdump:\n\n%s' % output0)
            else:
                return output1[1].strip('\n').rstrip().expandtabs()
        except:
            raise
        else:
            pass # shutil.rmtree(tmpdir)<|MERGE_RESOLUTION|>--- conflicted
+++ resolved
@@ -91,9 +91,6 @@
         'arm'    : [gas, E],
         'aarch64': [gas, E],
         'mips'   : [gas, E],
-<<<<<<< HEAD
-        'powerpc': [gas, '-m%s' % context.endianness],
-=======
         'mips64' : [gas, E],
         'sparc':   [gas, E],
         'sparc64': [gas, E],
@@ -104,7 +101,6 @@
 
         # ia64 only accepts -mbe or -mle
         'ia64':    [gas, '-m%ce' % context.endianness[0]]
->>>>>>> f66c6b79
     }
 
     return assemblers.get(context.arch, [gas])
@@ -131,11 +127,7 @@
         include = 'linux/%s.h' % arch
 
     if not include or not path.exists(path.join(_incdir, include)):
-<<<<<<< HEAD
-        log.warn_once("Could not find include path for %s-%s" % (arch,os))
-=======
         log.warn_once("Could not find system include headers for %s-%s" % (arch,os))
->>>>>>> f66c6b79
         return '\n'
 
     return '#include <%s>\n' % include
@@ -332,7 +324,7 @@
             log.error("An error occurred while assembling:\n%s" % code)
             raise
         else:
-            pass #shutil.rmtree(tmpdir)
+            shutil.rmtree(tmpdir)
 
 
 def disasm(data, vma = 0, **kwargs):
@@ -407,4 +399,4 @@
         except:
             raise
         else:
-            pass # shutil.rmtree(tmpdir)+            shutil.rmtree(tmpdir)